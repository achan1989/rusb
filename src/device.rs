use std::marker::PhantomData;
use std::mem;

use libusb::*;

use context::Context;
use device_handle::{self, DeviceHandle};
use device_descriptor::{self, DeviceDescriptor};
use config_descriptor::{self, ConfigDescriptor};
use fields::{self, Speed};


/// A reference to a USB device.
pub struct Device<'a> {
    context: PhantomData<&'a Context>,
    device: *mut libusb_device,
}

impl<'a> Drop for Device<'a> {
    /// Releases the device reference.
    fn drop(&mut self) {
        unsafe {
            libusb_unref_device(self.device);
        }
    }
}

unsafe impl<'a> Send for Device<'a> {}
unsafe impl<'a> Sync for Device<'a> {}

impl<'a> Device<'a> {
    /// Reads the device descriptor.
    pub fn device_descriptor(&self) -> ::Result<DeviceDescriptor> {
        let mut descriptor: libusb_device_descriptor = unsafe { mem::uninitialized() };

        // since libusb 1.0.16, this function always succeeds
        try_unsafe!(libusb_get_device_descriptor(self.device, &mut descriptor));

        Ok(device_descriptor::from_libusb(descriptor))
    }

    /// Reads a configuration descriptor.
    pub fn config_descriptor(&self, config_index: u8) -> ::Result<ConfigDescriptor> {
        let mut config: *const libusb_config_descriptor = unsafe { mem::uninitialized() };

        try_unsafe!(libusb_get_config_descriptor(self.device, config_index, &mut config));

        Ok(unsafe { config_descriptor::from_libusb(config) })
    }

    /// Reads the configuration descriptor for the current configuration.
    pub fn active_config_descriptor(&self) -> ::Result<ConfigDescriptor> {
        let mut config: *const libusb_config_descriptor = unsafe { mem::uninitialized() };

        try_unsafe!(libusb_get_active_config_descriptor(self.device, &mut config));

        Ok(unsafe { config_descriptor::from_libusb(config) })
    }

    /// Returns the number of the bus that the device is connected to.
    pub fn bus_number(&self) -> u8 {
        unsafe {
            libusb_get_bus_number(self.device)
        }
    }

    /// Returns the device's address on the bus that it's connected to.
    pub fn address(&self) -> u8 {
        unsafe {
            libusb_get_device_address(self.device)
        }
    }

    /// Returns the device's connection speed.
    pub fn speed(&self) -> Speed {
        fields::speed_from_libusb(unsafe {
            libusb_get_device_speed(self.device)
        })
    }

    /// Opens the device.
    pub fn open(&self) -> ::Result<DeviceHandle<'a>> {
        let mut handle: *mut libusb_device_handle = unsafe { mem::uninitialized() };

        try_unsafe!(libusb_open(self.device, &mut handle));

        Ok(unsafe { device_handle::from_libusb(self.context, handle) })
    }

    /// Returns the device's port number
<<<<<<< HEAD
    pub fn get_port_number(&self) -> u8 {
=======
    pub fn port_number(&self) -> u8 {
>>>>>>> a49b8f80
        unsafe { libusb_get_port_number(self.device) }
    }
}

#[doc(hidden)]
pub unsafe fn from_libusb<'a>(context: PhantomData<&'a Context>, device: *mut libusb_device) -> Device<'a> {
    libusb_ref_device(device);

    Device {
        context: context,
        device: device,
    }
}<|MERGE_RESOLUTION|>--- conflicted
+++ resolved
@@ -88,11 +88,8 @@
     }
 
     /// Returns the device's port number
-<<<<<<< HEAD
-    pub fn get_port_number(&self) -> u8 {
-=======
     pub fn port_number(&self) -> u8 {
->>>>>>> a49b8f80
+
         unsafe { libusb_get_port_number(self.device) }
     }
 }
